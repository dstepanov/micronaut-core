/*
 * Copyright 2017-2019 original authors
 *
 * Licensed under the Apache License, Version 2.0 (the "License");
 * you may not use this file except in compliance with the License.
 * You may obtain a copy of the License at
 *
 * http://www.apache.org/licenses/LICENSE-2.0
 *
 * Unless required by applicable law or agreed to in writing, software
 * distributed under the License is distributed on an "AS IS" BASIS,
 * WITHOUT WARRANTIES OR CONDITIONS OF ANY KIND, either express or implied.
 * See the License for the specific language governing permissions and
 * limitations under the License.
 */
package io.micronaut.inject.annotation;

import io.micronaut.context.annotation.AliasFor;
import io.micronaut.context.annotation.Aliases;
import io.micronaut.context.annotation.DefaultScope;
import io.micronaut.core.annotation.*;
import io.micronaut.core.io.service.ServiceDefinition;
import io.micronaut.core.io.service.SoftServiceLoader;
import io.micronaut.core.naming.NameUtils;
import io.micronaut.core.util.CollectionUtils;
import io.micronaut.core.util.StringUtils;
import io.micronaut.core.value.OptionalValues;
import io.micronaut.inject.visitor.VisitorContext;

import javax.annotation.Nonnull;
import javax.annotation.Nullable;
import javax.inject.Scope;
import java.lang.annotation.Annotation;
import java.util.*;

/**
 * An abstract implementation that builds {@link AnnotationMetadata}.
 *
 * @param <T> The element type
 * @param <A> The annotation type
 * @author Graeme Rocher
 * @since 1.0
 */
public abstract class AbstractAnnotationMetadataBuilder<T, A> {

    private static final Map<String, List<AnnotationMapper>> ANNOTATION_MAPPERS = new HashMap<>();
    private static final Map<MetadataKey, AnnotationMetadata> MUTATED_ANNOTATION_METADATA = new HashMap<>();

    static {
        SoftServiceLoader<AnnotationMapper> serviceLoader = SoftServiceLoader.load(AnnotationMapper.class, AbstractAnnotationMetadataBuilder.class.getClassLoader());
        for (ServiceDefinition<AnnotationMapper> definition : serviceLoader) {
            if (definition.isPresent()) {
                AnnotationMapper mapper = definition.load();
                try {
                    String name = null;
                    if (mapper instanceof TypedAnnotationMapper) {
                        name = ((TypedAnnotationMapper) mapper).annotationType().getName();
                    } else if (mapper instanceof NamedAnnotationMapper) {
                        name = ((NamedAnnotationMapper) mapper).getName();
                    }
                    if (StringUtils.isNotEmpty(name)) {
                        ANNOTATION_MAPPERS.computeIfAbsent(name, s -> new ArrayList<>()).add(mapper);
                    }
                } catch (Throwable e) {
                    // mapper, missing dependencies, continue
                }
            }
        }
    }

    private final Set<T> erroneousElements = new HashSet<>();

    /**
     * Default constructor.
     */
    protected AbstractAnnotationMetadataBuilder() {

    }

    /**
     * Build only metadata for declared annotations.
     *
     * @param element The element
     * @return The {@link AnnotationMetadata}
     */
    public AnnotationMetadata buildDeclared(T element) {
        final AnnotationMetadata existing = MUTATED_ANNOTATION_METADATA.get(element);
        if (existing != null) {
            return existing;
        } else {

            DefaultAnnotationMetadata annotationMetadata = new DefaultAnnotationMetadata();

            try {
                AnnotationMetadata metadata = buildInternal(null, element, annotationMetadata, true, true);
                if (metadata.isEmpty()) {
                    return AnnotationMetadata.EMPTY_METADATA;
                }
                return metadata;
            } catch (RuntimeException e) {
                if ("org.eclipse.jdt.internal.compiler.problem.AbortCompilation".equals(e.getClass().getName())) {
                    // workaround for a bug in the Eclipse APT implementation. See bug 541466 on their Bugzilla.
                    return AnnotationMetadata.EMPTY_METADATA;
                } else {
                    throw e;
                }
            }
        }
    }

    /**
     * Build the meta data for the given element. If the element is a method the class metadata will be included.
     *
     * @param element The element
     * @return The {@link AnnotationMetadata}
     */
    public AnnotationMetadata build(T element) {
        String declaringType = getDeclaringType(element);
        return build(declaringType, element);
    }

    /**
     * Build the meta data for the given element. If the element is a method the class metadata will be included.
     *
     * @param declaringType The declaring type
     * @param element The element
     * @return The {@link AnnotationMetadata}
     */
    public AnnotationMetadata build(String declaringType, T element) {
        final AnnotationMetadata existing = lookupExisting(declaringType, element);
        if (existing != null) {
            return existing;
        } else {

            DefaultAnnotationMetadata annotationMetadata = new DefaultAnnotationMetadata();

            try {
                AnnotationMetadata metadata = buildInternal(null, element, annotationMetadata, true, false);
                if (metadata.isEmpty()) {
                    return AnnotationMetadata.EMPTY_METADATA;
                }
                return metadata;
            } catch (RuntimeException e) {
                if ("org.eclipse.jdt.internal.compiler.problem.AbortCompilation".equals(e.getClass().getName())) {
                    // workaround for a bug in the Eclipse APT implementation. See bug 541466 on their Bugzilla.
                    return AnnotationMetadata.EMPTY_METADATA;
                } else {
                    throw e;
                }
            }
        }
    }

    /**
     * Whether the element is a field, method, class or constructor.
     * @param element The element
     * @return True if it is
     */
    protected abstract boolean isMethodOrClassElement(T element);

    /**
     * Obtains the declaring type for an element.
     * @param element The element
     * @return The declaring type
     */
    protected abstract @Nonnull String getDeclaringType(@Nonnull T element);

    /**
     * Build the meta data for the given method element excluding any class metadata.
     *
     * @param element The element
     * @return The {@link AnnotationMetadata}
     */
    public AnnotationMetadata buildForMethod(T element) {
        String declaringType = getDeclaringType(element);
        final AnnotationMetadata existing = lookupExisting(declaringType, element);
        if (existing != null) {
            return existing;
        } else {
            DefaultAnnotationMetadata annotationMetadata = new DefaultAnnotationMetadata();
            return buildInternal(null, element, annotationMetadata, false, false);
        }
    }

    /**
     * Build the meta data for the given method element excluding any class metadata.
     *
     * @param parent  The parent element
     * @param element The element
     * @return The {@link AnnotationMetadata}
     */
    public AnnotationMetadata buildForParent(T parent, T element) {
        String declaringType = getDeclaringType(element);
        return buildForParent(declaringType, parent, element);
    }

    /**
     * Build the meta data for the given parent and method element excluding any class metadata.
     *
     * @param declaringType The declaring type
     * @param parent  The parent element
     * @param element The element
     * @return The {@link AnnotationMetadata}
     */
    public AnnotationMetadata buildForParent(String declaringType, T parent, T element) {
        final AnnotationMetadata existing = lookupExisting(declaringType, element);
        DefaultAnnotationMetadata annotationMetadata;
        if (existing instanceof DefaultAnnotationMetadata) {
            // ugly, but will have to do
            annotationMetadata = (DefaultAnnotationMetadata) ((DefaultAnnotationMetadata) existing).clone();
        } else {
            annotationMetadata = new DefaultAnnotationMetadata();
        }
        return buildInternal(parent, element, annotationMetadata, false, false);
    }

    /**
     * Build the meta data for the given method element excluding any class metadata.
     *
     * @param parent                 The parent element
     * @param element                The element
     * @param inheritTypeAnnotations Whether to inherit annotations from type as stereotypes
     * @return The {@link AnnotationMetadata}
     */
    public AnnotationMetadata buildForParent(T parent, T element, boolean inheritTypeAnnotations) {
        String declaringType = getDeclaringType(element);
        final AnnotationMetadata existing = lookupExisting(declaringType, element);
        DefaultAnnotationMetadata annotationMetadata;
        if (existing instanceof DefaultAnnotationMetadata) {
            // ugly, but will have to do
            annotationMetadata = (DefaultAnnotationMetadata) ((DefaultAnnotationMetadata) existing).clone();
        } else {
            annotationMetadata = new DefaultAnnotationMetadata();
        }
        return buildInternal(parent, element, annotationMetadata, inheritTypeAnnotations, false);
    }

    /**
     * Get the type of the given annotation.
     *
     * @param annotationMirror The annotation
     * @return The type
     */
    protected abstract T getTypeForAnnotation(A annotationMirror);

    /**
     * Checks whether an annotation is present.
     *
     * @param element    The element
     * @param annotation The annotation type
     * @return True if the annotation is present
     */
    protected abstract boolean hasAnnotation(T element, Class<? extends Annotation> annotation);

    /**
     * Get the given type of the annotation.
     *
     * @param annotationMirror The annotation
     * @return The type
     */
    protected abstract String getAnnotationTypeName(A annotationMirror);

    /**
     * Obtain the annotations for the given type.
     *
     * @param element The type element
     * @return The annotations
     */
    protected abstract List<? extends A> getAnnotationsForType(T element);

    /**
     * Build the type hierarchy for the given element.
     *
     * @param element                The element
     * @param inheritTypeAnnotations Whether to inherit type annotations
     * @param declaredOnly           Whether to only include declared annotations
     * @return The type hierarchy
     */
    protected abstract List<T> buildHierarchy(T element, boolean inheritTypeAnnotations, boolean declaredOnly);

    /**
     * Read the given member and value, applying conversions if necessary, and place the data in the given map.
     *
     * @param originatingElement The originating element
     * @param annotationName     The annotation name
     * @param member             The member being read from
     * @param memberName         The member
     * @param annotationValue    The value
     * @param annotationValues   The values to populate
     */
    protected abstract void readAnnotationRawValues(
            T originatingElement,
            String annotationName,
            T member,
            String memberName,
            Object annotationValue,
            Map<CharSequence, Object> annotationValues);

    /**
     * Validates an annotation value.
     * @param originatingElement The originating element
     * @param annotationName The annotation name
     * @param member The member
     * @param memberName The member name
     * @param resolvedValue The resolved value
     */
    protected void validateAnnotationValue(T originatingElement, String annotationName, T member, String memberName, Object resolvedValue) {
        final AnnotatedElementValidator elementValidator = getElementValidator();
        if (elementValidator != null && !erroneousElements.contains(member)) {
            final boolean shouldValidate = !(annotationName.equals(AliasFor.class.getName())) &&
                                           (!(resolvedValue instanceof String) || !resolvedValue.toString().contains("${"));
            if (shouldValidate) {
                final Set<String> errors = elementValidator.validatedAnnotatedElement(new AnnotatedElement() {

                    AnnotationMetadata metadata = buildDeclared(member);

                    @Nonnull
                    @Override
                    public String getName() {
                        return memberName;
                    }

                    @Override
                    public AnnotationMetadata getAnnotationMetadata() {
                        return metadata;
                    }
                }, resolvedValue);

                if (CollectionUtils.isNotEmpty(errors)) {
                    erroneousElements.add(member);
                    for (String error : errors) {
                        error = "@" + NameUtils.getSimpleName(annotationName) + "." + memberName + ": " + error;
                        addError(originatingElement, error);
                    }
                }
            }
        }
    }

    /**
     * Obtains the element validator.
     * @return The validator.
     */
    protected @Nullable AnnotatedElementValidator getElementValidator() {
        return null;
    }

    /**
     * Adds an error.
     * @param originatingElement The originating element
     * @param error The error
     */
    protected abstract void addError(@Nonnull T originatingElement, @Nonnull String error);

    /**
     * Read the given member and value, applying conversions if necessary, and place the data in the given map.
     *
     * @param originatingElement The originating element
     * @param memberName         The member
     * @param annotationValue    The value
     * @return The object
     */
    protected abstract Object readAnnotationValue(T originatingElement, String memberName, Object annotationValue);


    /**
     * Read the raw default annotation values from the given annotation.
     *
     * @param annotationMirror The annotation
     * @return The values
     */
    protected abstract Map<? extends T, ?> readAnnotationDefaultValues(A annotationMirror);

    /**
     * Read the raw default annotation values from the given annotation.
     *
     * @param annotationName annotation name
     * @param annotationType the type
     * @return The values
     */
    protected abstract Map<? extends T, ?> readAnnotationDefaultValues(String annotationName, T annotationType);

    /**
     * Read the raw annotation values from the given annotation.
     *
     * @param annotationMirror The annotation
     * @return The values
     */
    protected abstract Map<? extends T, ?> readAnnotationRawValues(A annotationMirror);

    /**
     * Resolve the annotations values from the given member for the given type.
     *
     * @param originatingElement The originating element
     * @param member             The member
     * @param annotationType     The type
     * @return The values
     */
    protected abstract OptionalValues<?> getAnnotationValues(T originatingElement, T member, Class<?> annotationType);

    /**
     * Read the name of an annotation member.
     *
     * @param member The member
     * @return The name
     */
    protected abstract String getAnnotationMemberName(T member);

    /**
     * Obtain the name of the repeatable annotation if the annotation is is one.
     *
     * @param annotationMirror The annotation mirror
     * @return Return the name or null
     */
    protected abstract @Nullable
    String getRepeatableName(A annotationMirror);

    /**
     * Obtain the name of the repeatable annotation if the annotation is is one.
     *
     * @param annotationType The annotation mirror
     * @return Return the name or null
     */
    protected abstract @Nullable
    String getRepeatableNameForType(T annotationType);

    /**
     * @param originatingElement The originating element
     * @param annotationMirror   The annotation
     * @return The annotation value
     */
    protected io.micronaut.core.annotation.AnnotationValue readNestedAnnotationValue(T originatingElement, A annotationMirror) {
        io.micronaut.core.annotation.AnnotationValue av;
        Map<? extends T, ?> annotationValues = readAnnotationRawValues(annotationMirror);
        final String annotationTypeName = getAnnotationTypeName(annotationMirror);
        if (annotationValues.isEmpty()) {
            av = new io.micronaut.core.annotation.AnnotationValue(annotationTypeName);
        } else {

            Map<CharSequence, Object> resolvedValues = new LinkedHashMap<>();
            for (Map.Entry<? extends T, ?> entry : annotationValues.entrySet()) {
                T member = entry.getKey();
                OptionalValues<?> aliasForValues = getAnnotationValues(originatingElement, member, AliasFor.class);
                Object annotationValue = entry.getValue();
                Optional<?> aliasMember = aliasForValues.get("member");
                Optional<?> aliasAnnotation = aliasForValues.get("annotation");
                Optional<?> aliasAnnotationName = aliasForValues.get("annotationName");
                if (aliasMember.isPresent() && !(aliasAnnotation.isPresent() || aliasAnnotationName.isPresent())) {
                    String aliasedNamed = aliasMember.get().toString();
                    readAnnotationRawValues(originatingElement, annotationTypeName, member, aliasedNamed, annotationValue, resolvedValues);
                }
                String memberName = getAnnotationMemberName(member);
                readAnnotationRawValues(originatingElement, annotationTypeName, member, memberName, annotationValue, resolvedValues);
            }
            av = new io.micronaut.core.annotation.AnnotationValue(annotationTypeName, resolvedValues);
        }

        return av;
    }

    /**
     * Return a mirror for the given annotation.
     *
     * @param annotationName The annotation name
     * @return An optional mirror
     */
    protected abstract Optional<T> getAnnotationMirror(String annotationName);

    /**
     * Populate the annotation data for the given annotation.
     *
     * @param originatingElement The element the annotation data originates from
     * @param annotationMirror   The annotation
     * @param metadata           the metadata
     * @param isDeclared         Is the annotation a declared annotation
     * @return The annotation values
     */
    protected Map<CharSequence, Object> populateAnnotationData(
            T originatingElement,
            A annotationMirror,
            DefaultAnnotationMetadata metadata,
            boolean isDeclared) {
        String annotationName = getAnnotationTypeName(annotationMirror);

        processAnnotationDefaults(originatingElement, annotationMirror, metadata, annotationName);

        List<String> parentAnnotations = new ArrayList<>();
        parentAnnotations.add(annotationName);
        Map<? extends T, ?> elementValues = readAnnotationRawValues(annotationMirror);
        Map<CharSequence, Object> annotationValues;
        if (CollectionUtils.isEmpty(elementValues)) {
            annotationValues = Collections.emptyMap();
        } else {
            annotationValues = new LinkedHashMap<>();
            for (Map.Entry<? extends T, ?> entry : elementValues.entrySet()) {
                T member = entry.getKey();

                if (member == null) {
                    continue;
                }

                boolean isInstantiatedMember = hasAnnotation(member, InstantiatedMember.class);
                Optional<?> aliases = getAnnotationValues(originatingElement, member, Aliases.class).get("value");
                Object annotationValue = entry.getValue();
                if (isInstantiatedMember) {
                    final String memberName = getAnnotationMemberName(member);
                    final Object rawValue = readAnnotationValue(originatingElement, memberName, annotationValue);
                    if (rawValue instanceof AnnotationClassValue) {
                        AnnotationClassValue acv = (AnnotationClassValue) rawValue;
                        annotationValues.put(memberName, new AnnotationClassValue(acv.getName(), true));
                    }
                } else {
                    if (aliases.isPresent()) {
                        Object value = aliases.get();
                        if (value instanceof io.micronaut.core.annotation.AnnotationValue[]) {
                            io.micronaut.core.annotation.AnnotationValue[] values = (io.micronaut.core.annotation.AnnotationValue[]) value;
                            for (io.micronaut.core.annotation.AnnotationValue av : values) {
                                OptionalValues<Object> aliasForValues = OptionalValues.of(Object.class, av.getValues());
                                processAnnotationAlias(
                                        originatingElement,
                                        annotationName,
                                        member, metadata,
                                        isDeclared,
                                        parentAnnotations,
                                        annotationValues,
                                        annotationValue,
                                        aliasForValues
                                );
                            }
                        }
                        readAnnotationRawValues(originatingElement, annotationName, member, getAnnotationMemberName(member), annotationValue, annotationValues);
                    } else {
                        OptionalValues<?> aliasForValues = getAnnotationValues(
                                originatingElement,
                                member,
                                AliasFor.class
                        );
                        processAnnotationAlias(
                                originatingElement,
                                annotationName,
                                member,
                                metadata,
                                isDeclared,
                                parentAnnotations,
                                annotationValues,
                                annotationValue,
                                aliasForValues
                        );
                        readAnnotationRawValues(originatingElement, annotationName, member, getAnnotationMemberName(member), annotationValue, annotationValues);
                    }
                }

            }
        }
        List<AnnotationMapper> mappers = ANNOTATION_MAPPERS.get(annotationName);
        if (mappers != null) {
            AnnotationValue<?> annotationValue = new AnnotationValue(annotationName, annotationValues);
            VisitorContext visitorContext = createVisitorContext();
            for (AnnotationMapper mapper : mappers) {
                List mapped = mapper.map(annotationValue, visitorContext);
                if (mapped != null) {
                    for (Object o : mapped) {
                        if (o instanceof AnnotationValue) {
                            AnnotationValue av = (AnnotationValue) o;
                            String mappedAnnotationName = av.getAnnotationName();

                            Optional<T> mappedMirror = getAnnotationMirror(mappedAnnotationName);
                            String repeatableName = mappedMirror.map(this::getRepeatableNameForType).orElse(null);
                            if (repeatableName != null) {
                                if (isDeclared) {
                                    metadata.addDeclaredRepeatable(
                                            repeatableName,
                                            av
                                    );
                                } else {
                                    metadata.addRepeatable(
                                            repeatableName,
                                            av
                                    );
                                }
                            } else {
                                if (isDeclared) {
                                    metadata.addDeclaredAnnotation(
                                            mappedAnnotationName,
                                            av.getValues()
                                    );
                                } else {
                                    metadata.addAnnotation(
                                            mappedAnnotationName,
                                            av.getValues()
                                    );
                                }
                            }

                            mappedMirror.ifPresent(annMirror -> {
                                final Map<? extends T, ?> defaultValues = readAnnotationDefaultValues(mappedAnnotationName, annMirror);
                                processAnnotationDefaults(originatingElement, metadata, mappedAnnotationName, defaultValues);
                                final ArrayList<String> parents = new ArrayList<>();
                                processAnnotationStereotype(
                                        parents,
                                        annMirror,
                                        mappedAnnotationName,
                                        metadata,
                                        isDeclared);

                            });
                        }
                    }
                }
            }
        }
        return annotationValues;
    }

    /**
     * Creates the visitor context for this implementation.
     *
     * @return The visitor context
     */
    protected abstract VisitorContext createVisitorContext();

    private void processAnnotationDefaults(T originatingElement, A annotationMirror, DefaultAnnotationMetadata metadata, String annotationName) {
        Map<? extends T, ?> elementDefaultValues = readAnnotationDefaultValues(annotationMirror);
        processAnnotationDefaults(originatingElement, metadata, annotationName, elementDefaultValues);
    }

    private void processAnnotationDefaults(T originatingElement, DefaultAnnotationMetadata metadata, String annotationName, Map<? extends T, ?> elementDefaultValues) {
        if (elementDefaultValues != null) {
            Map<CharSequence, Object> defaultValues = new LinkedHashMap<>();
            for (Map.Entry<? extends T, ?> entry : elementDefaultValues.entrySet()) {
                T member = entry.getKey();
                String memberName = getAnnotationMemberName(member);
                if (!defaultValues.containsKey(memberName)) {
                    Object annotationValue = entry.getValue();
                    readAnnotationRawValues(originatingElement, annotationName, member, memberName, annotationValue, defaultValues);
                }
            }
            metadata.addDefaultAnnotationValues(annotationName, defaultValues);
            Map<String, Object> annotationDefaults = new HashMap<>(defaultValues.size());
            for (Map.Entry<CharSequence, Object> entry : defaultValues.entrySet()) {
                annotationDefaults.put(entry.getKey().toString(), entry.getValue());
            }
            DefaultAnnotationMetadata.registerAnnotationDefaults(annotationName, annotationDefaults);
        } else {
            metadata.addDefaultAnnotationValues(annotationName, Collections.emptyMap());
        }
    }

    private AnnotationMetadata lookupExisting(String declaringType, T element) {
        return isMethodOrClassElement(element) ? MUTATED_ANNOTATION_METADATA.get(new MetadataKey(declaringType, element)) : null;
    }

    private void processAnnotationAlias(
            T originatingElement, String annotationName,
            T member,
            DefaultAnnotationMetadata metadata,
            boolean isDeclared,
            List<String> parentAnnotations,
            Map<CharSequence, Object> annotationValues,
            Object annotationValue,
            OptionalValues<?> aliasForValues) {
        Optional<?> aliasAnnotation = aliasForValues.get("annotation");
        Optional<?> aliasAnnotationName = aliasForValues.get("annotationName");
        Optional<?> aliasMember = aliasForValues.get("member");

        if (aliasAnnotation.isPresent() || aliasAnnotationName.isPresent()) {
            if (aliasMember.isPresent()) {
                String aliasedAnnotationName;
                if (aliasAnnotation.isPresent()) {
                    aliasedAnnotationName = aliasAnnotation.get().toString();
                } else {
                    aliasedAnnotationName = aliasAnnotationName.get().toString();
                }
                String aliasedMemberName = aliasMember.get().toString();
                Object v = readAnnotationValue(originatingElement, aliasedMemberName, annotationValue);
                if (v != null) {
                    Optional<T> annotationMirror = getAnnotationMirror(aliasedAnnotationName);
                    if (annotationMirror.isPresent()) {
                        final Map<? extends T, ?> defaultValues = readAnnotationDefaultValues(aliasedAnnotationName, annotationMirror.get());
                        processAnnotationDefaults(originatingElement, metadata, aliasedAnnotationName, defaultValues);
                    }

                    if (isDeclared) {
                        metadata.addDeclaredStereotype(
                                parentAnnotations,
                                aliasedAnnotationName,
                                Collections.singletonMap(aliasedMemberName, v)
                        );
                    } else {
                        metadata.addStereotype(
                                parentAnnotations,
                                aliasedAnnotationName,
                                Collections.singletonMap(aliasedMemberName, v)
                        );
                    }

                    annotationMirror.ifPresent(annMirror -> processAnnotationStereotype(
                            parentAnnotations,
                            annMirror,
                            aliasedAnnotationName,
                            metadata,
                            isDeclared
                    ));
                }
            }
        } else if (aliasMember.isPresent()) {
            String aliasedNamed = aliasMember.get().toString();
            Object v = readAnnotationValue(originatingElement, aliasedNamed, annotationValue);
            if (v != null) {
                annotationValues.put(aliasedNamed, v);
            }
            readAnnotationRawValues(originatingElement, annotationName, member, aliasedNamed, annotationValue, annotationValues);
        }
    }

    private AnnotationMetadata buildInternal(T parent, T element, DefaultAnnotationMetadata annotationMetadata, boolean inheritTypeAnnotations, boolean declaredOnly) {
        List<T> hierarchy = buildHierarchy(element, inheritTypeAnnotations, declaredOnly);
        if (parent != null) {
            final List<T> parentHierarchy = buildHierarchy(parent, inheritTypeAnnotations, declaredOnly);
            hierarchy.addAll(0, parentHierarchy);
        }
        Collections.reverse(hierarchy);
        for (T currentElement : hierarchy) {
            if (currentElement == null) {
                continue;
            }
            List<? extends A> annotationHierarchy = getAnnotationsForType(currentElement);

            if (annotationHierarchy.isEmpty()) {
                continue;
            }
            boolean isDeclared = currentElement == element;

            for (A annotationMirror : annotationHierarchy) {
                String annotationName = getAnnotationTypeName(annotationMirror);
                if (AnnotationUtil.INTERNAL_ANNOTATION_NAMES.contains(annotationName)) {
                    continue;
                }

                Map<CharSequence, Object> annotationValues = populateAnnotationData(currentElement, annotationMirror, annotationMetadata, isDeclared);

                String repeatableName = getRepeatableName(annotationMirror);

                if (repeatableName != null) {
                    io.micronaut.core.annotation.AnnotationValue av = new io.micronaut.core.annotation.AnnotationValue(annotationName, annotationValues);
                    if (isDeclared) {
                        annotationMetadata.addDeclaredRepeatable(repeatableName, av);
                    } else {
                        annotationMetadata.addRepeatable(repeatableName, av);
                    }
                } else {
                    if (isDeclared) {
                        annotationMetadata.addDeclaredAnnotation(annotationName, annotationValues);
                    } else {
                        annotationMetadata.addAnnotation(annotationName, annotationValues);
                    }
                }
            }
            for (A annotationMirror : annotationHierarchy) {
                processAnnotationStereotype(annotationMirror, annotationMetadata, isDeclared);
            }

        }
        if (!annotationMetadata.hasDeclaredStereotype(Scope.class) && annotationMetadata.hasDeclaredStereotype(DefaultScope.class)) {
            Optional<String> value = annotationMetadata.getValue(DefaultScope.class, String.class);
            value.ifPresent(name -> annotationMetadata.addDeclaredAnnotation(name, Collections.emptyMap()));
        }
        return annotationMetadata;
    }

    private void buildStereotypeHierarchy(List<String> parents, T element, DefaultAnnotationMetadata metadata, boolean isDeclared) {
        List<? extends A> annotationMirrors = getAnnotationsForType(element);
        if (!annotationMirrors.isEmpty()) {

            // first add the top level annotations
            List<A> topLevel = new ArrayList<>();
            for (A annotationMirror : annotationMirrors) {

                if (getTypeForAnnotation(annotationMirror) == element) {
                    continue;
                }

                String annotationName = getAnnotationTypeName(annotationMirror);
                if (!AnnotationUtil.INTERNAL_ANNOTATION_NAMES.contains(annotationName)) {
                    topLevel.add(annotationMirror);

                    Map<CharSequence, Object> data = populateAnnotationData(element, annotationMirror, metadata, isDeclared);

                    String repeatableName = getRepeatableName(annotationMirror);

                    if (repeatableName != null) {
                        io.micronaut.core.annotation.AnnotationValue av = new io.micronaut.core.annotation.AnnotationValue(annotationName, data);
                        if (isDeclared) {
                            metadata.addDeclaredRepeatableStereotype(parents, repeatableName, av);
                        } else {
                            metadata.addRepeatableStereotype(parents, repeatableName, av);
                        }
                    } else {
                        if (isDeclared) {
                            metadata.addDeclaredStereotype(parents, annotationName, data);
                        } else {
                            metadata.addStereotype(parents, annotationName, data);
                        }
                    }
                }
            }
            // now add meta annotations
            for (A annotationMirror : topLevel) {
                processAnnotationStereotype(parents, annotationMirror, metadata, isDeclared);
            }
        }
    }

    private void processAnnotationStereotype(A annotationMirror, DefaultAnnotationMetadata annotationMetadata, boolean isDeclared) {
        T annotationType = getTypeForAnnotation(annotationMirror);
        String parentAnnotationName = getAnnotationTypeName(annotationMirror);
        processAnnotationStereotypes(annotationMetadata, isDeclared, annotationType, parentAnnotationName);
    }

    private void processAnnotationStereotypes(DefaultAnnotationMetadata annotationMetadata, boolean isDeclared, T annotationType, String annotationName) {
        List<String> parentAnnotations = new ArrayList<>();
        parentAnnotations.add(annotationName);
        buildStereotypeHierarchy(
                parentAnnotations,
                annotationType,
                annotationMetadata,
                isDeclared
        );
    }

    private void processAnnotationStereotype(List<String> parents, A annotationMirror, DefaultAnnotationMetadata metadata, boolean isDeclared) {
        T typeForAnnotation = getTypeForAnnotation(annotationMirror);
        String annotationTypeName = getAnnotationTypeName(annotationMirror);
        processAnnotationStereotype(parents, typeForAnnotation, annotationTypeName, metadata, isDeclared);
    }

    private void processAnnotationStereotype(List<String> parents, T annotationType, String annotationTypeName, DefaultAnnotationMetadata metadata, boolean isDeclared) {
        List<String> stereoTypeParents = new ArrayList<>(parents);
        stereoTypeParents.add(annotationTypeName);
        buildStereotypeHierarchy(stereoTypeParents, annotationType, metadata, isDeclared);
    }

    /**
     * Used to store metadata mutations at compilation time. Not for public consumption.
     *
<<<<<<< HEAD
     * @param element  The element
=======
     * @param declaringType The declaring type
     * @param element The element
>>>>>>> 675053ee
     * @param metadata The metadata
     */
    @Internal
    public static void addMutatedMetadata(String declaringType, Object element, AnnotationMetadata metadata) {
        if (element != null && metadata != null) {
            MUTATED_ANNOTATION_METADATA.put(new MetadataKey(declaringType, element), metadata);
        }
    }

    /**
     * Used to store metadata mutations at compilation time. Not for public consumption.
     *
     * @param declaringType The declaring type
     * @param element The element
     * @return True if the annotation metadata was mutated
     */
    @Internal
    public static boolean isMetadataMutated(String declaringType, Object element) {
        if (element != null) {
            return MUTATED_ANNOTATION_METADATA.containsKey(new MetadataKey(declaringType, element));
        }
        return false;
    }

    /**
     * Used to clear mutated metadata at the end of a compilation cycle.
     */
    @Internal
    public static void clearMutated() {
        MUTATED_ANNOTATION_METADATA.clear();
    }

    /**
     * Returns whether the given annotation is a mapped annotation.
     *
     * @param annotationName The annotation name
     * @return True if it is
     */
    @Internal
    public static boolean isAnnotationMapped(@Nullable String annotationName) {
        return annotationName != null && ANNOTATION_MAPPERS.containsKey(annotationName);
    }

    /**
<<<<<<< HEAD
     * Annotate an existing annotation metadata object.
     *
     * @param annotationMetadata The annotation metadata
     * @param annotationValue    The annotation value
     * @param <A2>               The annotation type
     * @return The mutated metadata
     */
    public <A2 extends Annotation> AnnotationMetadata annotate(
            AnnotationMetadata annotationMetadata,
            AnnotationValue<A2> annotationValue) {
        if (annotationMetadata instanceof DefaultAnnotationMetadata) {
            final Optional<T> annotationMirror = getAnnotationMirror(annotationValue.getAnnotationName());
            final DefaultAnnotationMetadata defaultMetadata = (DefaultAnnotationMetadata) annotationMetadata;
            defaultMetadata.addDeclaredAnnotation(
                    annotationValue.getAnnotationName(),
                    annotationValue.getValues()
            );
            annotationMirror.ifPresent(annotationType ->
                    processAnnotationStereotypes(
                            defaultMetadata,
                            true,
                            annotationType,
                            annotationValue.getAnnotationName()
                    )
            );
        }
        return annotationMetadata;
=======
     * Key used to reference mutated metadata.
     *
     * @param <T> the element type
     */
    private static class MetadataKey<T> {
        final String declaringName;
        final T element;

        MetadataKey(String declaringName, T element) {
            this.declaringName = declaringName;
            this.element = element;
        }

        @Override
        public boolean equals(Object o) {
            if (this == o) {
                return true;
            }
            if (o == null || getClass() != o.getClass()) {
                return false;
            }
            MetadataKey that = (MetadataKey) o;
            return declaringName.equals(that.declaringName) &&
                    element.equals(that.element);
        }

        @Override
        public int hashCode() {
            return Objects.hash(declaringName, element);
        }
>>>>>>> 675053ee
    }
}<|MERGE_RESOLUTION|>--- conflicted
+++ resolved
@@ -412,8 +412,7 @@
      * @param annotationMirror The annotation mirror
      * @return Return the name or null
      */
-    protected abstract @Nullable
-    String getRepeatableName(A annotationMirror);
+    protected abstract @Nullable String getRepeatableName(A annotationMirror);
 
     /**
      * Obtain the name of the repeatable annotation if the annotation is is one.
@@ -421,8 +420,7 @@
      * @param annotationType The annotation mirror
      * @return Return the name or null
      */
-    protected abstract @Nullable
-    String getRepeatableNameForType(T annotationType);
+    protected abstract @Nullable String getRepeatableNameForType(T annotationType);
 
     /**
      * @param originatingElement The originating element
@@ -843,12 +841,8 @@
     /**
      * Used to store metadata mutations at compilation time. Not for public consumption.
      *
-<<<<<<< HEAD
-     * @param element  The element
-=======
      * @param declaringType The declaring type
      * @param element The element
->>>>>>> 675053ee
      * @param metadata The metadata
      */
     @Internal
@@ -893,7 +887,6 @@
     }
 
     /**
-<<<<<<< HEAD
      * Annotate an existing annotation metadata object.
      *
      * @param annotationMetadata The annotation metadata
@@ -921,7 +914,9 @@
             );
         }
         return annotationMetadata;
-=======
+    }
+
+    /**
      * Key used to reference mutated metadata.
      *
      * @param <T> the element type
@@ -952,6 +947,5 @@
         public int hashCode() {
             return Objects.hash(declaringName, element);
         }
->>>>>>> 675053ee
     }
 }