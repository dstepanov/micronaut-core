--- conflicted
+++ resolved
@@ -6,7 +6,6 @@
 
 Micronaut can now resolve the correct bean to inject based on the generic type arguments specified on the injection point:
 
-<<<<<<< HEAD
 snippet::io.micronaut.docs.inject.generics.Vehicle[tags="constructor",indent=0]
 
 For more information see the section on <<qualifiers, Qualifying by Generic Type Arguments>>.
@@ -38,19 +37,6 @@
 It is now possible to intercept `@PostConstruct` and `@PreDestroy` method invocations through the api:aop.MethodInterceptor[] interface and ann:aop.InterceptorBinding[] annotation.
 
 See the section on <<lifecycleAdvise, Bean Life Cycle Advice>> for more information.
-=======
-==== HTTP to HTTPS redirect with Dual Protocol
-
-If Dual Protocol is enabled, now it is possible to redirect all HTTP requests automatically to the HTTPS port. See more information <<dualProtocol, about how to enable and configure it>>.
-
-==== GraalVM 21.1.0 Support
-
-Micronaut has been updated to support the latest GraalVM 21.1.0 release with the Gradle and Maven plugins now defaulting to 21.1.0.
-
-==== Support for JDK 16 and Gradle 7.0 in Micronaut Launch
-
-https://micronaut.io/launch/[Micronaut Launch] has been updated with support for JDK 16 and Gradle 7.0.
->>>>>>> 4b5138a6
 
 === Module Upgrades
 
