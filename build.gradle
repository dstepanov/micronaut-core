--- conflicted
+++ resolved
@@ -700,11 +700,6 @@
         relocate "com.github.benmanes.caffeine", "io.micronaut.caffeine"
         relocate "org.objectweb.asm", "io.micronaut.asm"
     }
-<<<<<<< HEAD
-
-    shadowJar.enabled = false
-=======
->>>>>>> 1ad38ae7
 
     def isDocumented = subproject.name != 'inject' && subproject.name != 'core' && subproject.name != 'aop' && !subproject.name.contains('asciidoc-config-props')
 
