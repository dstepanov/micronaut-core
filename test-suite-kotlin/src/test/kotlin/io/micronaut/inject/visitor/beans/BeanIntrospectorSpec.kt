package io.micronaut.inject.visitor.beans

import io.kotlintest.matchers.boolean.shouldBeFalse
import io.kotlintest.matchers.boolean.shouldBeTrue
import io.kotlintest.shouldBe
import io.kotlintest.shouldThrow
import io.kotlintest.specs.StringSpec
import io.micronaut.core.beans.BeanIntrospector
<<<<<<< HEAD
import junit.framework.TestCase
import org.junit.jupiter.api.Assertions.*
import org.junit.jupiter.api.Test

class BeanIntrospectorSpec {

    @Test
    fun testGetIntrospection() {
=======

class BeanIntrospectorSpec : StringSpec({

    "test get introspection" {
>>>>>>> 726f9ffa
        val introspection = BeanIntrospector.SHARED.getIntrospection(TestBean::class.java)

        introspection.propertyNames.size.shouldBe(5)
        introspection.getProperty("age").isPresent.shouldBeTrue()
        introspection.getProperty("name").isPresent.shouldBeTrue()

        val testBean = introspection.instantiate("fred", 10, arrayOf("one"))

        testBean.name.shouldBe("fred")
        testBean.flag.shouldBeFalse()

        shouldThrow<UnsupportedOperationException> {
            introspection.getProperty("name").get().set(testBean, "bob")
<<<<<<< HEAD
            fail<Any>("Should have failed with unsupported operation, readonly")
        } catch (e: UnsupportedOperationException) {
=======
>>>>>>> 726f9ffa
        }

        testBean.stuff.shouldBe("default")

        introspection.getProperty("stuff").get().set(testBean, "newvalue")
        introspection.getProperty("flag").get().set(testBean, true)
        introspection.getProperty("flag", Boolean::class.java).get().get(testBean)?.shouldBeTrue()

        testBean.stuff.shouldBe("newvalue")
    }
})<|MERGE_RESOLUTION|>--- conflicted
+++ resolved
@@ -6,21 +6,10 @@
 import io.kotlintest.shouldThrow
 import io.kotlintest.specs.StringSpec
 import io.micronaut.core.beans.BeanIntrospector
-<<<<<<< HEAD
-import junit.framework.TestCase
-import org.junit.jupiter.api.Assertions.*
-import org.junit.jupiter.api.Test
-
-class BeanIntrospectorSpec {
-
-    @Test
-    fun testGetIntrospection() {
-=======
 
 class BeanIntrospectorSpec : StringSpec({
 
     "test get introspection" {
->>>>>>> 726f9ffa
         val introspection = BeanIntrospector.SHARED.getIntrospection(TestBean::class.java)
 
         introspection.propertyNames.size.shouldBe(5)
@@ -34,11 +23,6 @@
 
         shouldThrow<UnsupportedOperationException> {
             introspection.getProperty("name").get().set(testBean, "bob")
-<<<<<<< HEAD
-            fail<Any>("Should have failed with unsupported operation, readonly")
-        } catch (e: UnsupportedOperationException) {
-=======
->>>>>>> 726f9ffa
         }
 
         testBean.stuff.shouldBe("default")
