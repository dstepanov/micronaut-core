ext {
    shadowJarEnabled = true
}
dependencies {
<<<<<<< HEAD
    annotationProcessor project(":inject-java")
    api project(":http")
    api project(':inject')
    api project(':aop')
    api dependencyVersion("validation")
    api dependencyVersion("jackson.databind")
    api dependencyVersion("rxjava2")

    compileOnly "com.oracle.substratevm:svm:$graalVersion"
=======
    for(proj in ['inject', 'http', 'aop']) {
        compile project(":$proj")
    }
    compileOnly "org.graalvm.nativeimage:svm:$graalVersion"
>>>>>>> 3b5b500c
    compileOnly project(":graal")
    compileOnly dependencyVersion("jcache")

    implementation([
        dependencyVersion('jackson.datatype'),
        dependencyModuleVersion('jackson.datatype', 'jackson-datatype-jsr310')
    ])

    compileOnly(
        dependencyModuleVersion('jackson.modules', 'jackson-module-kotlin')
    ) {
        transitive = false
    }
    compileOnly(
            dependencyVersion('jackson.modules')
    ) {
        transitive = false
    }
    compileOnly(
        dependencyModuleVersion('jackson.modules', 'jackson-module-parameter-names')
    ) {
        transitive = false
    }

    compileOnly 'org.glassfish:javax.el:3.0.1-b09'
    compileOnly dependencyVersion("reactor")
    compileOnly dependencyVersion("rxjava1.interop")
    compileOnly "com.github.ben-manes.caffeine:caffeine:$caffeineVersion"    

    testAnnotationProcessor project(":inject-java") 
    testImplementation 'org.jsr107.ri:cache-ri-impl:1.1.0'
    testImplementation dependencyVersion("jcache")
    testImplementation dependencyVersion("rxjava1.interop")
    testImplementation dependencyVersion("reactor")
    testImplementation project(":inject-java")    
    testImplementation project(":inject-java-test")
    testImplementation project(":inject-groovy")
    testImplementation dependencyModuleVersion("gorm", "grails-datastore-gorm")
    testImplementation files(org.gradle.internal.jvm.Jvm.current().toolsJar)
}

//compileJava.options.fork = true
//compileJava.options.forkOptions.jvmArgs = ['-Xdebug', '-Xrunjdwp:transport=dt_socket,server=y,suspend=y,address=5005']

//compileTestGroovy.groovyOptions.forkOptions.jvmArgs = ['-Xdebug', '-Xrunjdwp:transport=dt_socket,server=y,suspend=y,address=5005']<|MERGE_RESOLUTION|>--- conflicted
+++ resolved
@@ -2,7 +2,6 @@
     shadowJarEnabled = true
 }
 dependencies {
-<<<<<<< HEAD
     annotationProcessor project(":inject-java")
     api project(":http")
     api project(':inject')
@@ -11,13 +10,7 @@
     api dependencyVersion("jackson.databind")
     api dependencyVersion("rxjava2")
 
-    compileOnly "com.oracle.substratevm:svm:$graalVersion"
-=======
-    for(proj in ['inject', 'http', 'aop']) {
-        compile project(":$proj")
-    }
     compileOnly "org.graalvm.nativeimage:svm:$graalVersion"
->>>>>>> 3b5b500c
     compileOnly project(":graal")
     compileOnly dependencyVersion("jcache")
 
