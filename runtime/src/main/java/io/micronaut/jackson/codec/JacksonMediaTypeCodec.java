/*
 * Copyright 2017-2020 original authors
 *
 * Licensed under the Apache License, Version 2.0 (the "License");
 * you may not use this file except in compliance with the License.
 * You may obtain a copy of the License at
 *
 * https://www.apache.org/licenses/LICENSE-2.0
 *
 * Unless required by applicable law or agreed to in writing, software
 * distributed under the License is distributed on an "AS IS" BASIS,
 * WITHOUT WARRANTIES OR CONDITIONS OF ANY KIND, either express or implied.
 * See the License for the specific language governing permissions and
 * limitations under the License.
 */
package io.micronaut.jackson.codec;

import java.io.IOException;
import java.io.InputStream;
import java.io.OutputStream;
import java.util.ArrayList;
import java.util.Collection;
import java.util.Collections;
import java.util.List;

import com.fasterxml.jackson.core.JsonProcessingException;
import com.fasterxml.jackson.databind.JavaType;
import com.fasterxml.jackson.databind.JsonNode;
import com.fasterxml.jackson.databind.ObjectMapper;
import com.fasterxml.jackson.databind.type.TypeFactory;
import io.micronaut.context.BeanProvider;
import io.micronaut.core.io.buffer.ByteBuffer;
import io.micronaut.core.io.buffer.ByteBufferFactory;
import io.micronaut.core.type.Argument;
import io.micronaut.core.util.ArgumentUtils;
import io.micronaut.http.MediaType;
import io.micronaut.http.codec.CodecConfiguration;
import io.micronaut.http.codec.CodecException;
import io.micronaut.http.codec.MediaTypeCodec;
import io.micronaut.jackson.JacksonConfiguration;
import io.micronaut.runtime.ApplicationConfiguration;

import javax.inject.Provider;

/**
 * A {@link MediaTypeCodec} Jackson based implementations.
 *
 * @author Graeme Rocher
 * @author svishnyakov
 * @since 1.3.0
 */
public abstract class JacksonMediaTypeCodec implements MediaTypeCodec {

    protected final ApplicationConfiguration applicationConfiguration;
    protected final List<MediaType> additionalTypes;
    protected final CodecConfiguration codecConfiguration;
    protected final MediaType mediaType;
    private final BeanProvider<ObjectMapper> objectMapperProvider;
    private ObjectMapper objectMapper;

    /**
     * @param objectMapperProvider     To read/write JSON
     * @param applicationConfiguration The common application configurations
     * @param codecConfiguration       The configuration for the codec
     * @param mediaType                Client request/response media type
     */
    @Deprecated
    public JacksonMediaTypeCodec(Provider<ObjectMapper> objectMapperProvider,
                                 ApplicationConfiguration applicationConfiguration,
                                 CodecConfiguration codecConfiguration,
                                 MediaType mediaType) {
        this((BeanProvider<ObjectMapper>) objectMapperProvider::get, applicationConfiguration, codecConfiguration, mediaType);
    }

    /**
     * @param objectMapperProvider     To read/write JSON
     * @param applicationConfiguration The common application configurations
     * @param codecConfiguration       The configuration for the codec
     * @param mediaType                Client request/response media type
     */
    public JacksonMediaTypeCodec(BeanProvider<ObjectMapper> objectMapperProvider,
                                 ApplicationConfiguration applicationConfiguration,
                                 CodecConfiguration codecConfiguration,
                                 MediaType mediaType) {
        this.objectMapperProvider = objectMapperProvider;
        this.applicationConfiguration = applicationConfiguration;
        this.codecConfiguration = codecConfiguration;
        this.mediaType = mediaType;
        if (codecConfiguration != null) {
            this.additionalTypes = codecConfiguration.getAdditionalTypes();
        } else {
            this.additionalTypes = Collections.emptyList();
        }
    }

    /**
     * @param objectMapper             To read/write JSON
     * @param applicationConfiguration The common application configurations
     * @param codecConfiguration       The configuration for the codec
     * @param mediaType                Client request/response media type
     */
    public JacksonMediaTypeCodec(ObjectMapper objectMapper,
                                 ApplicationConfiguration applicationConfiguration,
                                 CodecConfiguration codecConfiguration,
                                 MediaType mediaType) {
        this((BeanProvider<ObjectMapper>) () -> objectMapper, applicationConfiguration, codecConfiguration, mediaType);
        ArgumentUtils.requireNonNull("objectMapper", objectMapper);
        this.objectMapper = objectMapper;
    }

    /**
     * @return The object mapper
     */
    public ObjectMapper getObjectMapper() {
        ObjectMapper objectMapper = this.objectMapper;
        if (objectMapper == null) {
            synchronized (this) { // double check
                objectMapper = this.objectMapper;
                if (objectMapper == null) {
                    objectMapper = objectMapperProvider.get();
                    this.objectMapper = objectMapper;
                }
            }
        }
        return objectMapper;
    }

    /**
     * Create a new codec with the provided features.
     *
     * @param jacksonFeatures The jackson features
     * @return The new codec
     */
    public abstract JacksonMediaTypeCodec cloneWithFeatures(JacksonFeatures jacksonFeatures);

    @Override
    public Collection<MediaType> getMediaTypes() {
        List<MediaType> mediaTypes = new ArrayList<>();
        mediaTypes.add(mediaType);
        mediaTypes.addAll(additionalTypes);
        return mediaTypes;
    }

    @Override
    public boolean supportsType(Class<?> type) {
        return !(CharSequence.class.isAssignableFrom(type));
    }

    @SuppressWarnings("Duplicates")
    @Override
    public <T> T decode(Argument<T> type, InputStream inputStream) throws CodecException {
        try {
            if (type.hasTypeVariables()) {
                JavaType javaType = constructJavaType(type);
                return getObjectMapper().readValue(inputStream, javaType);
            } else {
                return getObjectMapper().readValue(inputStream, type.getType());
            }
        } catch (IOException e) {
            throw new CodecException("Error decoding JSON stream for type [" + type.getName() + "]: " + e.getMessage(), e);
        }
    }

    /**
     * Decodes the given JSON node.
     *
     * @param type The type
     * @param node The Json Node
     * @param <T>  The generic type
     * @return The decoded object
     * @throws CodecException When object cannot be decoded
     */
    public <T> T decode(Argument<T> type, JsonNode node) throws CodecException {
        try {
            return getObjectMapper().treeToValue(node, type.getType());
        } catch (IOException e) {
            throw new CodecException("Error decoding JSON stream for type [" + type.getName() + "]: " + e.getMessage(), e);
        }
    }

    @Override
    public <T> T decode(Argument<T> type, ByteBuffer<?> buffer) throws CodecException {
        try {
            if (CharSequence.class.isAssignableFrom(type.getType())) {
                return (T) buffer.toString(applicationConfiguration.getDefaultCharset());
            } else if (type.hasTypeVariables()) {
                JavaType javaType = constructJavaType(type);
                return getObjectMapper().readValue(buffer.toByteArray(), javaType);
            } else {
                return getObjectMapper().readValue(buffer.toByteArray(), type.getType());
            }
        } catch (IOException e) {
            throw new CodecException("Error decoding stream for type [" + type.getType() + "]: " + e.getMessage(), e);
        }
    }

    @Override
    public <T> T decode(Argument<T> type, byte[] bytes) throws CodecException {
        try {
            if (CharSequence.class.isAssignableFrom(type.getType())) {
                return (T) new String(bytes, applicationConfiguration.getDefaultCharset());
            } else if (type.hasTypeVariables()) {
                JavaType javaType = constructJavaType(type);
                return getObjectMapper().readValue(bytes, javaType);
            } else {
                return getObjectMapper().readValue(bytes, type.getType());
            }
        } catch (IOException e) {
            throw new CodecException("Error decoding stream for type [" + type.getType() + "]: " + e.getMessage(), e);
        }
    }

    @SuppressWarnings("Duplicates")
    @Override
    public <T> T decode(Argument<T> type, String data) throws CodecException {
        try {
            if (type.hasTypeVariables()) {
                JavaType javaType = constructJavaType(type);
                return getObjectMapper().readValue(data, javaType);
            } else {
                return getObjectMapper().readValue(data, type.getType());
            }
        } catch (IOException e) {
            throw new CodecException("Error decoding JSON stream for type [" + type.getName() + "]: " + e.getMessage(), e);
        }
    }

    @Override
    public <T> void encode(T object, OutputStream outputStream) throws CodecException {
        try {
            getObjectMapper().writeValue(outputStream, object);
        } catch (IOException e) {
            throw new CodecException("Error encoding object [" + object + "] to JSON: " + e.getMessage(), e);
        }
    }

    @Override
    public <T> byte[] encode(T object) throws CodecException {
        try {
            if (object instanceof byte[]) {
                return (byte[]) object;
            } else {
                return getObjectMapper().writeValueAsBytes(object);
            }
        } catch (JsonProcessingException e) {
            throw new CodecException("Error encoding object [" + object + "] to JSON: " + e.getMessage(), e);
        }
    }

    @Override
    public <T, B> ByteBuffer<B> encode(T object, ByteBufferFactory<?, B> allocator) throws CodecException {
<<<<<<< HEAD
        ByteBuffer<B> buffer = allocator.buffer();
        encode(object, buffer.toOutputStream());
=======
        if (object instanceof byte[]) {
            return allocator.copiedBuffer((byte[]) object);
        }
        ByteBuffer<B> buffer = allocator.buffer();
        OutputStream outputStream = buffer.toOutputStream();
        encode(object, outputStream);
>>>>>>> 73138341
        return buffer;
    }

    private <T> JavaType constructJavaType(Argument<T> type) {
        TypeFactory typeFactory = getObjectMapper().getTypeFactory();
        return JacksonConfiguration.constructType(type, typeFactory);
    }

}<|MERGE_RESOLUTION|>--- conflicted
+++ resolved
@@ -249,17 +249,12 @@
 
     @Override
     public <T, B> ByteBuffer<B> encode(T object, ByteBufferFactory<?, B> allocator) throws CodecException {
-<<<<<<< HEAD
-        ByteBuffer<B> buffer = allocator.buffer();
-        encode(object, buffer.toOutputStream());
-=======
         if (object instanceof byte[]) {
             return allocator.copiedBuffer((byte[]) object);
         }
         ByteBuffer<B> buffer = allocator.buffer();
         OutputStream outputStream = buffer.toOutputStream();
         encode(object, outputStream);
->>>>>>> 73138341
         return buffer;
     }
 
