--- conflicted
+++ resolved
@@ -232,11 +232,7 @@
     }
 
     /**
-<<<<<<< HEAD
-     * Map the result from a publisher using the given mapper or supply empty value
-=======
      * Map the result from a publisher using the given mapper or supply empty value.
->>>>>>> d4bfde8f
      *
      * @param publisher The publisher
      * @param mapOrSupplyEmpty    The mapOrSupplyEmpty
@@ -456,14 +452,6 @@
 
     private static <T> IllegalArgumentException unconvertibleError(Object object, Class<T> publisherType) {
         return new IllegalArgumentException("Cannot convert reactive type [" + object.getClass() + "] to type [" + publisherType + "]. Ensure that you have the necessary Reactive module on your classpath. For example for Reactor you should have 'micronaut-reactor'.");
-    }
-
-    public interface MapOrSupplyEmpty<T, R> {
-
-        public R map(T result);
-
-        public R supplyEmpty();
-
     }
 
     /**
