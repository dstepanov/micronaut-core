/*
 * Copyright 2018 original authors
 *
 * Licensed under the Apache License, Version 2.0 (the "License");
 * you may not use this file except in compliance with the License.
 * You may obtain a copy of the License at
 *
 * http://www.apache.org/licenses/LICENSE-2.0
 *
 * Unless required by applicable law or agreed to in writing, software
 * distributed under the License is distributed on an "AS IS" BASIS,
 * WITHOUT WARRANTIES OR CONDITIONS OF ANY KIND, either express or implied.
 * See the License for the specific language governing permissions and
 * limitations under the License.
 */
package io.micronaut.discovery.consul

import io.micronaut.context.ApplicationContext
import io.reactivex.Flowable
import io.micronaut.context.ApplicationContext
import io.micronaut.discovery.DiscoveryClient
import io.micronaut.runtime.server.EmbeddedServer
import spock.lang.Ignore
import spock.lang.Specification
import spock.util.concurrent.PollingConditions

/**
 * @author graemerocher
 * @since 1.0
 */
<<<<<<< HEAD
@Ignore
class TtlHeartbeatSpec extends Specification {
=======
class TtlHeartbeatSpec extends Specification implements MockConsulSpec {
>>>>>>> b61e8ea4


    void "test that the server reports a TTL heartbeat when configured to do so"() {

        given:
        EmbeddedServer consulServer = ApplicationContext.run(EmbeddedServer,
                [(MockConsulServer.ENABLED):true]
        )
        waitFor(consulServer)

        when:"An application is started that sends a heart beat to consul"
        String serviceId = 'myService'
        EmbeddedServer application = ApplicationContext.run(
                EmbeddedServer,
                ['consul.client.host': consulServer.getHost(),
                 'consul.client.port': consulServer.getPort(),
                 'micronaut.application.name': serviceId,
                 'micronaut.heartbeat.interval':'1s'] // short heart beat interval
        )
        waitForService(consulServer, 'myService')

        DiscoveryClient discoveryClient = application.applicationContext.getBean(DiscoveryClient)
        PollingConditions conditions = new PollingConditions(timeout: 30 )

        then:"The heart beat is received"
        conditions.eventually {
            Flowable.fromPublisher(discoveryClient.getInstances(serviceId)).blockingFirst().size() == 1
            Flowable.fromPublisher(discoveryClient.getInstances(serviceId)).blockingFirst().size() == 1
            MockConsulServer.passingReports.find { it.contains(serviceId)} != null
        }

        cleanup:
        application?.stop()
        consulServer?.stop()
    }
}<|MERGE_RESOLUTION|>--- conflicted
+++ resolved
@@ -20,7 +20,6 @@
 import io.micronaut.context.ApplicationContext
 import io.micronaut.discovery.DiscoveryClient
 import io.micronaut.runtime.server.EmbeddedServer
-import spock.lang.Ignore
 import spock.lang.Specification
 import spock.util.concurrent.PollingConditions
 
@@ -28,12 +27,7 @@
  * @author graemerocher
  * @since 1.0
  */
-<<<<<<< HEAD
-@Ignore
-class TtlHeartbeatSpec extends Specification {
-=======
 class TtlHeartbeatSpec extends Specification implements MockConsulSpec {
->>>>>>> b61e8ea4
 
 
     void "test that the server reports a TTL heartbeat when configured to do so"() {
