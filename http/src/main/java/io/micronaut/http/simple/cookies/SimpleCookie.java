/*
 * Copyright 2017-2020 original authors
 *
 * Licensed under the Apache License, Version 2.0 (the "License");
 * you may not use this file except in compliance with the License.
 * You may obtain a copy of the License at
 *
 * http://www.apache.org/licenses/LICENSE-2.0
 *
 * Unless required by applicable law or agreed to in writing, software
 * distributed under the License is distributed on an "AS IS" BASIS,
 * WITHOUT WARRANTIES OR CONDITIONS OF ANY KIND, either express or implied.
 * See the License for the specific language governing permissions and
 * limitations under the License.
 */
package io.micronaut.http.simple.cookies;

import io.micronaut.http.cookie.Cookie;
import io.micronaut.http.cookie.SameSite;

import edu.umd.cs.findbugs.annotations.NonNull;
import java.util.Objects;
import java.util.Optional;

/**
 * Simple {@link Cookie} implementation.
 *
 * @author Vladimir Orany
 * @since 1.0
 */
public class SimpleCookie implements Cookie {

    private final String name;
    private String value;
    private String domain;
    private String path;
    private boolean httpOnly;
    private boolean secure;
    private long maxAge;
    private SameSite sameSite;

    /**
     * Constructor.
     *
     * @param name The name
     * @param value The value
     */
    public SimpleCookie(String name, String value) {
        this.name = name;
        this.value = value;
    }

    @Override
    public @NonNull String getName() {
        return name;
    }

    @Override
    public @NonNull String getValue() {
        return value;
    }

    @Override
    public String getDomain() {
        return domain;
    }

    @Override
    public String getPath() {
        return path;
    }

    @Override
    public boolean isHttpOnly() {
        return httpOnly;
    }

    @Override
    public boolean isSecure() {
        return secure;
    }

    @Override
    public long getMaxAge() {
        return maxAge;
    }

    @Override
<<<<<<< HEAD
    public @NonNull Cookie maxAge(long maxAge) {
=======
    public Optional<SameSite> getSameSite() {
         return Optional.ofNullable(sameSite);
    }

    @Override
    public @Nonnull Cookie sameSite(SameSite sameSite) {
        this.sameSite = sameSite;
        return this;
    }

    @Override
    public @Nonnull Cookie maxAge(long maxAge) {
>>>>>>> bd51d335
        this.maxAge = maxAge;
        return this;
    }

    @Override
    public @NonNull Cookie value(@NonNull String value) {
        this.value = value;
        return this;
    }

    @Override
    public @NonNull Cookie domain(String domain) {
        this.domain = domain;
        return this;
    }

    @Override
    public @NonNull Cookie path(String path) {
        this.path = path;
        return this;
    }

    @Override
    public @NonNull Cookie secure(boolean secure) {
        this.secure = secure;
        return this;
    }

    @Override
    public @NonNull Cookie httpOnly(boolean httpOnly) {
        this.httpOnly = httpOnly;
        return this;
    }

    @Override
    public boolean equals(Object o) {
        if (this == o) {
            return true;
        }

        if (!(o instanceof Cookie)) {
            return false;
        }

        Cookie that = (Cookie) o;
        if (!getName().equals(that.getName())) {
            return false;
        }

        if (getPath() == null) {
            if (that.getPath() != null) {
                return false;
            }
        } else if (that.getPath() == null) {
            return false;
        } else if (!getPath().equals(that.getPath())) {
            return false;
        }

        if (getDomain() == null) {
            return that.getDomain() == null;
        } else {
            return getDomain().equalsIgnoreCase(that.getDomain());
        }

    }

    @Override
    public int compareTo(Cookie c) {
        int v = getName().compareTo(c.getName());
        if (v != 0) {
            return v;
        }

        if (getPath() == null) {
            if (c.getPath() != null) {
                return -1;
            }
        } else if (c.getPath() == null) {
            return 1;
        } else {
            v = getPath().compareTo(c.getPath());
            if (v != 0) {
                return v;
            }
        }

        if (getDomain() == null) {
            if (c.getDomain() != null) {
                return -1;
            }
        } else if (c.getDomain() == null) {
            return 1;
        } else {
            v = getDomain().compareToIgnoreCase(c.getDomain());
            return v;
        }

        return 0;
    }

    @Override
    public int hashCode() {
        return Objects.hash(name, domain, path);
    }

    @Override
    public String toString() {
        StringBuilder buf = new StringBuilder()
                .append(getName())
                .append('=')
                .append(getValue());
        if (getDomain() != null) {
            buf.append(", domain=")
                    .append(getDomain());
        }
        if (getPath() != null) {
            buf.append(", path=")
                    .append(getPath());
        }
        if (getMaxAge() >= 0) {
            buf.append(", maxAge=")
                    .append(getMaxAge())
                    .append('s');
        }
        if (isSecure()) {
            buf.append(", secure");
        }
        if (isHttpOnly()) {
            buf.append(", HTTPOnly");
        }
        if (getSameSite().isPresent()) {
            buf.append(", SameSite=").append(getSameSite().get());
        }
        return buf.toString();
    }
}<|MERGE_RESOLUTION|>--- conflicted
+++ resolved
@@ -86,22 +86,18 @@
     }
 
     @Override
-<<<<<<< HEAD
-    public @NonNull Cookie maxAge(long maxAge) {
-=======
     public Optional<SameSite> getSameSite() {
          return Optional.ofNullable(sameSite);
     }
 
     @Override
-    public @Nonnull Cookie sameSite(SameSite sameSite) {
+    public @NonNull Cookie sameSite(SameSite sameSite) {
         this.sameSite = sameSite;
         return this;
     }
 
     @Override
-    public @Nonnull Cookie maxAge(long maxAge) {
->>>>>>> bd51d335
+    public @NonNull Cookie maxAge(long maxAge) {
         this.maxAge = maxAge;
         return this;
     }
