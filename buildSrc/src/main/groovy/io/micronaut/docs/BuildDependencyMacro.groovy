package io.micronaut.docs

import org.asciidoctor.ast.AbstractBlock
import org.asciidoctor.extension.InlineMacroProcessor

/**
 * Inline macro which can be invoked in asciidoc with:
 *
 * dependency:micronaut-spring[version="1.0.1", groupId="io.micronaut"]
 *
 * For
 *
 * Gradle
 * compile 'io.micronaut:micronaut-spring:1.0.1'
 *
 * Maven
 * <dependency>
 *     <groupId>io.micronaut</groupId>
 *     <artifactId>micronaut-spring</artifactId>
 *     <version>1.0.1</version>
 * </dependency>
 *
 * invoke it with:
 *
 * dependency:micronaut-spring[version="1.0.1", groupId="io.micronaut", verbose="true"]
 *
 * for:
 *
 * Gradle
 * compile group: 'io.micronaut', name: 'micronaut-spring', version: '1.0.1'
 *
 * Maven
 * <dependency>
 *     <groupId>io.micronaut</groupId>
 *     <artifactId>micronaut-spring</artifactId>
 *     <version>1.0.1</version>
 * </dependency>
 *
 * or simply:
 *
 * Gradle
 * compile 'io.micronaut:micronaut-spring'
 *
 * Maven
 * <dependency>
 * <groupId>io.micronaut</groupId>
 * <artifactId>micronaut-spring</artifactId>
 * </dependency>
 *
 * By default compile scope is used
 *
 * You can use:
 *
 * dependency:micronaut-spring[scope="testCompile"]
 *
 * or specify a different scope for gradle or maven
 *
 * dependency:micronaut-spring[gradleScope="implementation"]
 *
 */
class BuildDependencyMacro extends InlineMacroProcessor {
    static final String MICRONAUT_GROUPID = "io.micronaut."
    static final String DEPENDENCY_PREFIX = 'micronaut-'
    static final String GROUPID = 'io.micronaut'
    static final String MULTILANGUAGECSSCLASS = 'multi-language-sample'
    static final String BUILD_GRADLE = 'gradle'
    static final String BUILD_MAVEN = 'maven'
    public static final String SCOPE_COMPILE = 'compile'

    BuildDependencyMacro(String macroName, Map<String, Object> config) {
        super(macroName, config)
    }

    @Override
    protected Object process(AbstractBlock parent, String target, Map<String, Object> attributes) {

<<<<<<< HEAD
        String artifactId = target.startsWith(DEPENDENCY_PREFIX) ? target : "${DEPENDENCY_PREFIX}${target}"
        String groupId
        String version

        groupId = valueAtAttributes('groupId', attributes) ?: GROUPID
        version = valueAtAttributes('version', attributes)
=======

        String groupId = valueAtAttributes('groupId', attributes) ?: GROUPID
        String artifactId = target.startsWith(DEPENDENCY_PREFIX) ? target : groupId.startsWith(MICRONAUT_GROUPID) ? "${DEPENDENCY_PREFIX}${target}" : target
        String version = valueAtAttributes('version', attributes)
>>>>>>> c96e9b07
        boolean verbose = valueAtAttributes('verbose', attributes) as boolean

        String gradleScope = valueAtAttributes('gradleScope', attributes) ?: valueAtAttributes('scope', attributes) ?: SCOPE_COMPILE
        String mavenScope = valueAtAttributes('mavenScope', attributes) ?: toMavenScope(attributes) ?: SCOPE_COMPILE
        String content = gradleDepependency(BUILD_GRADLE, groupId, artifactId, version, gradleScope, MULTILANGUAGECSSCLASS, verbose)
        content += mavenDepependency(BUILD_MAVEN, groupId, artifactId, version, mavenScope, MULTILANGUAGECSSCLASS)
        createBlock(parent, "pass", [content], attributes, config).convert()
    }

    private String toMavenScope(Map<String, Object> attributes) {
        String s = valueAtAttributes('scope', attributes)
        switch (s) {
            case 'implementation':
                return 'compile'
            case 'testCompile':
            case 'testImplementation':
                return 'test'
            case 'compileOnly': return 'provided'
            case 'runtimeOnly': return 'runtime'
            default: return s
        }
    }

    /**
     * Given a map such as  ['text':'version="1.0.1", groupId="io.micronaut"']
     * for name = 'version' it returns '1.0.1'
     */
    String valueAtAttributes(String name, Map<String, Object> attributes) {
        if (attributes.containsKey('text')) {
            String text = attributes['text']
            if (text.contains("${name}=\"")) {
                String partial = text.substring(text.indexOf("${name}=\"") + "${name}=\"".length())
                if ( partial.contains('"')) {
                    return partial.substring(0, partial.indexOf('"'))
                }
                return partial
            }
        }
        null
    }

    String gradleDepependency(String build,
                             String groupId,
                             String artifactId,
                             String version,
                              String scope,
                             String multilanguageCssClass,
                             boolean  verbose) {
String html = """\
        <div class=\"listingblock ${multilanguageCssClass}\">
<div class=\"content\">
<pre class=\"highlightjs highlight\"><code class=\"language-groovy hljs" data-lang="${build}">"""
        if (verbose) {
            html += "${scope} <span class=\"hljs-string\">group:</span> <span class=\"hljs-string\">'${groupId}'</span>, <span class=\"hljs-string\">name:</span> <span class=\"hljs-string\">'${artifactId}'</span>"
            if (version) {
                html +=", <span class=\"hljs-string\">version:</span> <span class=\"hljs-string\">'${version}'</span>"
            }
        } else {
            html += "${scope} <span class=\"hljs-string\">'${groupId}:${artifactId}"
            if (version) {
                html += ":${version}"
            }
            html += "'</span>"
        }
        html += """</code></pre>
</div>
</div>
"""
        html
    }

    String mavenDepependency(String build,
                              String groupId,
                              String artifactId,
                              String version,
                              String scope,
                              String multilanguageCssClass
                             ) {
        String html = """\
<div class=\"listingblock ${multilanguageCssClass}\">
<div class=\"content\">
<pre class=\"highlightjs highlight\"><code class=\"language-xml hljs\" data-lang=\"${build}\">&lt;dependency&gt;
    &lt;groupId&gt;${groupId}&lt;/groupId&gt;
    &lt;artifactId&gt;${artifactId}&lt;/artifactId&gt;"""
        if (version) {
            html += "\n    &lt;version&gt;${version}&lt;/version&gt;"
        }
        if (scope != SCOPE_COMPILE) {
            html += "\n    &lt;scope&gt;${scope}&lt;/scope&gt;"
        }

        html += """
&lt;/dependency&gt;</code></pre>
</div>
</div>
"""
        html
    }
}
<|MERGE_RESOLUTION|>--- conflicted
+++ resolved
@@ -73,20 +73,10 @@
 
     @Override
     protected Object process(AbstractBlock parent, String target, Map<String, Object> attributes) {
-
-<<<<<<< HEAD
-        String artifactId = target.startsWith(DEPENDENCY_PREFIX) ? target : "${DEPENDENCY_PREFIX}${target}"
-        String groupId
-        String version
-
-        groupId = valueAtAttributes('groupId', attributes) ?: GROUPID
-        version = valueAtAttributes('version', attributes)
-=======
-
+        
         String groupId = valueAtAttributes('groupId', attributes) ?: GROUPID
         String artifactId = target.startsWith(DEPENDENCY_PREFIX) ? target : groupId.startsWith(MICRONAUT_GROUPID) ? "${DEPENDENCY_PREFIX}${target}" : target
         String version = valueAtAttributes('version', attributes)
->>>>>>> c96e9b07
         boolean verbose = valueAtAttributes('verbose', attributes) as boolean
 
         String gradleScope = valueAtAttributes('gradleScope', attributes) ?: valueAtAttributes('scope', attributes) ?: SCOPE_COMPILE
